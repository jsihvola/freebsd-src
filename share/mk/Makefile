# $FreeBSD$
#	@(#)Makefile	8.1 (Berkeley) 6/8/93

.include <src.opts.mk>

FILES=	\
	bsd.README \
	bsd.arch.inc.mk \
	bsd.compiler.mk \
	bsd.cpu.mk \
	bsd.crunchgen.mk \
	bsd.dep.mk \
	bsd.doc.mk \
	bsd.dtrace.mk \
	bsd.endian.mk \
	bsd.files.mk \
	bsd.incs.mk \
	bsd.info.mk \
	bsd.init.mk \
	bsd.kmod.mk \
	bsd.lib.mk \
	bsd.libnames.mk \
	bsd.links.mk \
	bsd.man.mk \
	bsd.mkopt.mk \
	bsd.nls.mk \
	bsd.obj.mk \
	bsd.opts.mk \
	bsd.own.mk \
	bsd.port.mk \
	bsd.port.options.mk \
	bsd.port.post.mk \
	bsd.port.pre.mk \
	bsd.port.subdir.mk \
	bsd.prog.mk \
	bsd.progs.mk \
	bsd.snmpmod.mk \
	bsd.subdir.mk \
	bsd.symver.mk \
	bsd.sys.mk \
	bsd.test.mk \
	sys.mk \
	version_gen.awk

<<<<<<< HEAD
=======
# Installed for the moment, but not may not be in the future.
FILES+=	src.opts.mk

NO_OBJ=
>>>>>>> 16aa1f09
FILESDIR=	${BINDIR}/mk

.if ${MK_TESTS} != "no"
FILES+=	atf.test.mk
FILES+=	plain.test.mk
FILES+=	suite.test.mk
FILES+=	tap.test.mk
.endif

UPDATE_DEPENDFILE= no

.include <bsd.prog.mk><|MERGE_RESOLUTION|>--- conflicted
+++ resolved
@@ -42,13 +42,9 @@
 	sys.mk \
 	version_gen.awk
 
-<<<<<<< HEAD
-=======
 # Installed for the moment, but not may not be in the future.
-FILES+=	src.opts.mk
+#FILES+=	src.opts.mk
 
-NO_OBJ=
->>>>>>> 16aa1f09
 FILESDIR=	${BINDIR}/mk
 
 .if ${MK_TESTS} != "no"
