<<<<<<< HEAD
#	From: @(#)Makefile	8.1 (Berkeley) 6/5/93
=======
# Make `routed` tools for BSD/OS
# $Revision: 2.15 $
>>>>>>> 2c7a9781
#	$Id$

PROG=	rtquery
MAN8=	rtquery.8
LDADD+=	-lmd
DPADD+=	${LIBMD}
<<<<<<< HEAD
#COPTS=	-g -DDEBUG -Wall
=======
#COPTS=	-g -DDEBUG -W -Wall -Wcast-align -Wcast-qual -Winline -Wpointer-arith -Wnested-externs -Wwrite-strings -Wunused
>>>>>>> 2c7a9781

.include <bsd.prog.mk><|MERGE_RESOLUTION|>--- conflicted
+++ resolved
@@ -1,19 +1,11 @@
-<<<<<<< HEAD
-#	From: @(#)Makefile	8.1 (Berkeley) 6/5/93
-=======
 # Make `routed` tools for BSD/OS
 # $Revision: 2.15 $
->>>>>>> 2c7a9781
 #	$Id$
 
 PROG=	rtquery
 MAN8=	rtquery.8
 LDADD+=	-lmd
 DPADD+=	${LIBMD}
-<<<<<<< HEAD
-#COPTS=	-g -DDEBUG -Wall
-=======
 #COPTS=	-g -DDEBUG -W -Wall -Wcast-align -Wcast-qual -Winline -Wpointer-arith -Wnested-externs -Wwrite-strings -Wunused
->>>>>>> 2c7a9781
 
 .include <bsd.prog.mk>