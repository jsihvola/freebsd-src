--- conflicted
+++ resolved
@@ -44,11 +44,7 @@
 __RCSID("$Revision: 2.27 $");
 #ident "$Revision: 2.27 $"
 #endif
-<<<<<<< HEAD
 #ident "$FreeBSD$"
-=======
->>>>>>> caa79e36
-
 struct interface *ifnet;		/* all interfaces */
 
 /* hash table for all interfaces, big enough to tolerate ridiculous
